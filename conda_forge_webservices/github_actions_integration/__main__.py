--- conflicted
+++ resolved
@@ -288,7 +288,6 @@
             pr_branch = pr.head.ref
             pr_owner = pr.head.repo.owner.login
             pr_repo = pr.head.repo.name
-<<<<<<< HEAD
             if task_results["patch"] is not None:
                 if task_results["commit_message"] is None:
                     LOGGER.warning(
@@ -321,36 +320,7 @@
                     cwd=feedstock_dir,
                     check=True,
                 )
-=======
-            repo_url = f"https://github.com/{pr_owner}/{pr_repo}.git"
-            feedstock_dir = os.path.join(
-                tmpdir,
-                pr_repo,
-            )
-            git_repo = Repo.clone_from(
-                repo_url,
-                feedstock_dir,
-                branch=pr_branch,
-            )
-
-            source_feedstock_dir = os.path.join(
-                task_data_dir,
-                repo,
-            )
-
-            sync_dirs(
-                source_feedstock_dir,
-                feedstock_dir,
-                ignore_dot_git=True,
-                update_git=True,
-                sync_stat_metadata=False,  # turn this off for now
-            )
-            subprocess.run(
-                ["git", "add", "."],
-                cwd=feedstock_dir,
-                check=True,
-            )
->>>>>>> 76ab36d1
+
             if task_results["commit_message"] is not None:
                 subprocess.run(
                     [
