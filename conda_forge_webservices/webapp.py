--- conflicted
+++ resolved
@@ -632,66 +632,6 @@
         self.write(json.dumps({"deprecated": True}))
 
 
-<<<<<<< HEAD
-def _dist_exists_on_prod_with_label_and_hash(dist, dest_label, hash_type, hash_value):
-    import hmac
-    import urllib.parse
-
-    import binstar_client
-    from conda_forge_webservices.feedstock_outputs import _get_ac_api_prod, PROD
-    from conda_forge_webservices.utils import parse_conda_pkg
-
-    ac = _get_ac_api_prod()
-
-    try:
-        _, name, version, _ = parse_conda_pkg(dist)
-    except RuntimeError as e:
-        LOGGER.critical(
-            "    could not parse dist for existence check: %s",
-            dist,
-            exc_info=e,
-        )
-        return False
-
-    try:
-        data = ac.distribution(
-            PROD,
-            name,
-            version,
-            basename=urllib.parse.quote(dist, safe=""),
-        )
-        return (dest_label in data.get("labels", ())) and hmac.compare_digest(
-            data[hash_type], hash_value
-        )
-    except binstar_client.errors.NotFound:
-        return False
-
-
-def _comment_on_core_notes(dist, label):
-    comment = (
-        f"The package `{dist}` was either not found on conda-forge/label/{label} "
-        "after a copy or was found but with the incorrect hash. Please investigate!"
-    )
-
-    gh = get_gh_client()
-    repo = gh.get_repo("conda-forge/core-notes")
-    for issue in repo.get_issues(state="open"):
-        if f"`{dist}`" in issue.title:
-            issue.create_comment(comment)
-            return
-
-    repo.create_issue(
-        title=(
-            f"important/security: package `{dist}` bad copy operation "
-            f"to conda-forge/label/{label}"
-        ),
-        body=comment,
-        labels=["security"],
-    )
-
-
-=======
->>>>>>> 2538b201
 def _do_copy(
     feedstock,
     outputs,
@@ -733,35 +673,8 @@
     for o in outputs:
         if o not in copied:
             copied[o] = False
-<<<<<<< HEAD
-
-    for o in outputs:
-        if copied[o] and not _dist_exists_on_prod_with_label_and_hash(
-            o, dest_label, hash_type, outputs[o]
-        ):
-            copied[o] = False
-            errors.append(
-                f"package {o} not found on conda-forge/label/{dest_label} "
-                "with correct hash"
-            )
-            _comment_on_core_notes(o, dest_label)
-
-    # we cover some race conditions here
-    # if it happens that an output is marked invalid
-    # due to multiple uploads producing different staging labels
-    # on prod, then it may exist on prod with the correct label and hash
-    # if that happens, we call it ok here
-    for o, hash_value in outputs.items():
-        if _dist_exists_on_prod_with_label_and_hash(
-            o, dest_label, hash_type, hash_value
-        ):
-            copied[o] = True
-        else:
-            copied[o] = False
-=======
         if o not in valid:
             valid[o] = False
->>>>>>> 2538b201
 
     if not all(copied[o] for o in outputs) and comment_on_error:
         comment_on_outputs_copy(feedstock, git_sha, errors, valid, copied)
