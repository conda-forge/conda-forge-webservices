"""
This module registers and validates feedstock outputs.
"""
import os
import json
import hmac
import urllib.parse
import subprocess
import shutil
import tempfile
import logging
import concurrent.futures

from binstar_client.utils import get_server_api
from binstar_client import BinstarError
import binstar_client.errors

from conda_smithy.feedstock_tokens import (
    feedstock_token_exists,
    is_valid_feedstock_token,
)

from .utils import parse_conda_pkg

LOGGER = logging.getLogger("conda_forge_webservices.feedstock_outputs")

STAGING = "cf-staging"
PROD = "conda-forge"
OUTPUTS_REPO = "https://${GH_TOKEN}@github.com/conda-forge/feedstock-outputs.git"
TOKENS_REPO = "https://${GH_TOKEN}@github.com/conda-forge/feedstock-tokens.git"


def is_valid_feedstock_token_process(user, project, feedstock_token):
    """this function from smithy redirects stdout and stderr so we cannot
    use it directly in a threaded code since this is a global side-effect.
    """
    with concurrent.futures.ProcessPoolExecutor() as executor:
        fut = executor.submit(
            is_valid_feedstock_token,
            user, project, feedstock_token, TOKENS_REPO,
        )
        return fut.result()


def feedstock_token_exists_process(user, project):
    """this function from smithy redirects stdout and stderr so we cannot
    use it directly in a threaded code since this is a global side-effect.
    """
    with concurrent.futures.ProcessPoolExecutor() as executor:
        fut = executor.submit(
            feedstock_token_exists,
            user, project, TOKENS_REPO,
        )
        return fut.result()


def _run_git_command(*args, cwd=None):
    subprocess.run(
        " ".join(["git"] + list(args)),
        check=True,
        shell=True,
        cwd=cwd,
    )


def _run_smithy_command(*args, cwd=None):
    subprocess.run(
        ["conda-smithy"] + list(args),
        check=True,
        cwd=cwd,
    )


def register_feedstock_token_handler(feedstock):
    """Generate and register feedstock tokens.

    Parameters
    ----------
    feedstock : str
        The name of the feedstock.

    Returns
    -------
    error : bool
        True if there is an error, False otherwise.
    """

    feedstock_url = "https://github.com/conda-forge/%s.git" % feedstock

    tmpdir = None
    try:
        if feedstock_token_exists_process("conda-forge", feedstock):
            LOGGER.info("    feedstock token already exists")
            return False

        tmpdir = tempfile.mkdtemp('_recipe')
        fspath = os.path.join(tmpdir, feedstock)
        try:
            _run_git_command(
                "clone", "--depth=1",
                feedstock_url, fspath,
            )
        except subprocess.CalledProcessError:
            LOGGER.info("    could not clone the feedstock")
            return True

        try:
            _run_smithy_command("generate-feedstock-token", cwd=fspath)
        except subprocess.CalledProcessError:
            LOGGER.info("    could not generate feedstock token")
            return True

        try:
            _run_smithy_command("register-feedstock-token", cwd=fspath)
        except subprocess.CalledProcessError:
            LOGGER.info("    could not register feedstock token")
            return True
    finally:
        if tmpdir is not None:
            shutil.rmtree(tmpdir)

        # remove both paths due to change in smithy
        try:
            if feedstock.endswith("-feedstock"):
                feedstock_name = feedstock[:-len("-feedstock")]
            else:
                feedstock_name = feedstock
            token_path = os.path.expanduser(
                "~/.conda-smithy/conda-forge_%s_feedstock.token" % feedstock_name
            )
            os.remove(token_path)
        except Exception:
            pass

        try:
            token_path = os.path.expanduser(
                "~/.conda-smithy/conda-forge_%s.token" % feedstock)
            os.remove(token_path)
        except Exception:
            pass

    return False


def _get_ac_api_prod():
    """wrap this a function so we can more easily mock it when testing"""
    return get_server_api(token=os.environ["PROD_BINSTAR_TOKEN"])


def _get_ac_api_staging():
    """wrap this a function so we can more easily mock it when testing"""
    return get_server_api(token=os.environ["STAGING_BINSTAR_TOKEN"])


def _dist_exists(ac, channel, dist):
    try:
        _, name, version, _ = parse_conda_pkg(dist)
    except RuntimeError:
        return False

    try:
        ac.distribution(
            channel,
            name,
            version,
            basename=urllib.parse.quote(dist, safe=""),
        )
        return True
    except binstar_client.errors.NotFound:
        return False


def copy_feedstock_outputs(outputs, channel):
    """Copy outputs from one chanel to another.

    Parameters
    ----------
    outputs : list of str
        A list of outputs to copy. These should be the full names with the
        platform directory, version/build info, and file extension (e.g.,
        `noarch/blah-fa31b0-2020.04.13.15.54.07-py_0.tar.bz2`).
    channel : str
        The source and target channel to use. Pass "main" for the default
        channel.

    Returns
    -------
    copied : dict
        A dict keyed on the output name with True if the copy worked and False
        otherwise.
    """
    ac_prod = _get_ac_api_prod()
    ac_staging = _get_ac_api_staging()

    copied = {o: False for o in outputs}

    for dist in outputs:
        try:
            _, name, version, _ = parse_conda_pkg(dist)
        except RuntimeError:
            continue

        # if we already have it, then we mark it copied
        # this matches the old behavior where outputs are never
        # replaced once pushed
        if _dist_exists(ac_prod, PROD, dist):
            copied[dist] = True
        else:
            try:
                ac_prod.copy(
                    STAGING,
                    name,
                    version,
                    basename=urllib.parse.quote(dist, safe=""),
                    to_owner=PROD,
                    from_label=channel,
                    to_label=channel,
                )
                copied[dist] = True
                LOGGER.info("    copied: %s", dist)
            except BinstarError:
                LOGGER.info("    did not copy: %s", dist)
                pass

        if (
            copied[dist]
            and _dist_exists(ac_staging, STAGING, dist)
        ):
            try:
                ac_staging.remove_dist(
                    STAGING,
                    name,
                    version,
                    basename=urllib.parse.quote(dist, safe=""),
                )
                LOGGER.info("    removed: %s", dist)
            except BinstarError:
                LOGGER.info("    could not remove: %s", dist)
                pass
    return copied


def _is_valid_output_hash(outputs):
    """Test if a set of outputs have valid hashes on the staging channel.

    Parameters
    ----------
    outputs : dict
        A dictionary mapping each output to its md5 hash. The keys should be the
        full names with the platform directory, version/build info, and file extension
        (e.g., `noarch/blah-fa31b0-2020.04.13.15.54.07-py_0.tar.bz2`).

    Returns
    -------
    valid : dict
        A dict keyed on full output names with True if it is valid and False
        otherwise.
    """
    ac = get_server_api()

    valid = {o: False for o in outputs}

    for dist, md5hash in outputs.items():
        try:
            _, name, version, _ = parse_conda_pkg(dist)
        except RuntimeError:
            continue

        try:
            data = ac.distribution(
                STAGING,
                name,
                version,
                basename=urllib.parse.quote(dist, safe=""),
            )
            valid[dist] = hmac.compare_digest(data["md5"], md5hash)
            LOGGER.info("    did hash comp: %s", dist)
        except BinstarError:
            LOGGER.info("    did not do hash comp: %s", dist)
            pass

    return valid


def is_valid_feedstock_output(
    project, outputs, register=True, must_explicitly_exist=False
):
    """Test if feedstock outputs are valid (i.e., the outputs are allowed for that
    feedstock). Optionally register them if they do not exist.

    Parameters
    ----------
    project : str
        The GitHub repo.
    outputs : list of str
        A list of ouputs top validate. The list entries should be the
        full names with the platform directory, version/build info, and file extension
        (e.g., `noarch/blah-fa31b0-2020.04.13.15.54.07-py_0.tar.bz2`).
    register : bool, optional
        If True, attempt to register any outputs that do not exist by pushing
        the proper json blob to `output_repo`. Default is True.
    must_explicitly_exist : bool, optional
        If True, the output must be already registered and exist for it to be
        valid. This option is used for appveyor-only uploads where we cannot
        verify the request.

    Returns
    -------
    valid : dict
        A dict keyed on output name with True if it is valid and False
        otherwise.
    """
<<<<<<< HEAD
    feedstock = project[:-len("-feedstock")]
=======
    if project.endswith("-feedstock"):
        feedstock = project[:-len("-feedstock")]
    else:
        feedstock = project
>>>>>>> 4b7972d8

    valid = {o: False for o in outputs}
    made_commit = False

    tmpdir = None
    try:
        tmpdir = tempfile.mkdtemp('_recipe')
        repo_path = os.path.join(tmpdir, "feedstock-outputs")

        _run_git_command("clone", "--depth=1", OUTPUTS_REPO, repo_path)

        _run_git_command(
            "remote",
            "set-url",
            "--push",
            "origin",
            OUTPUTS_REPO,
            cwd=repo_path)

        for dist in outputs:
            try:
                _, o, _, _ = parse_conda_pkg(dist)
            except RuntimeError:
                continue

            pth = os.path.join(repo_path, "outputs", o + ".json")

            if not os.path.exists(pth):
                if not must_explicitly_exist:
                    # no output exists and we can add it
                    valid[dist] = True

                    LOGGER.info("    does not exist|valid: %s|%s" % (o, valid[dist]))
                    if register:
                        LOGGER.info("    registered: %s", o)
                        with open(pth, "w") as fp:
                            json.dump({"feedstocks": [feedstock]}, fp)
                        _run_git_command("add", pth, cwd=repo_path)
                        _run_git_command(
                            "commit",
                            "-m",
                            "'added output %s for conda-forge/%s'" % (o, feedstock),
                            cwd=repo_path
                        )
                        made_commit = True
            else:
                # make sure feedstock is ok
                with open(pth, "r") as fp:
                    data = json.load(fp)
                valid[dist] = feedstock in data["feedstocks"]
                LOGGER.info("    checked|valid: %s|%s" % (o, valid[dist]))

        if register and made_commit:
            _run_git_command("pull", "--commit", "--rebase", cwd=repo_path)
            _run_git_command("push", cwd=repo_path)

    finally:
        if tmpdir is not None:
            shutil.rmtree(tmpdir)

    return valid


def validate_feedstock_outputs(
    project,
    outputs,
    feedstock_token,
    win_only,
):
    """Validate feedstock outputs on the staging channel.

    Parameters
    ----------
    project : str
        The name of the feedstock.
    outputs : dict
        A dictionary mapping each output to its md5 hash. The keys should be the
        full names with the platform directory, version/build info, and file extension
        (e.g., `noarch/blah-fa31b0-2020.04.13.15.54.07-py_0.tar.bz2`).
    feedstock_token : str
        The secret token used to validate that this feedstock is who it says
        it is.
    win_only : bool
        If True, only outputs in the win-64 subdir will be allowed. This option
        is used for appveyor only uploads.

    Returns
    -------
    valid : dict
        A dict keyed on the keys in `outputs` with values True in the output
        is valid and False otherwise.
    errors : list of str
        A list of any errors encountered.
    """
    valid = {o: False for o in outputs}

    errors = []

    correctly_formatted = {}
    for o in outputs:
        try:
            parse_conda_pkg(o)
            correctly_formatted[o] = True
        except RuntimeError:
            correctly_formatted[o] = False
            errors.append(
                "output '%s' is not correctly formatted (it must be the fully "
                "qualified name w/ extension, `noarch/blah-fa31b0-2020.04.13.15"
                ".54.07-py_0.tar.bz2`)" % o
            )

    outputs_to_test = {o: v for o, v in outputs.items() if correctly_formatted[o]}

    valid_outputs = is_valid_feedstock_output(
        project,
        outputs_to_test,
        # for win-only uploads on appveyor we must have already registered
        # the output and we cannot register new outputs
        register=not win_only,
        must_explicitly_exist=win_only,
    )

    valid_hashes = _is_valid_output_hash(outputs_to_test)

    for o in outputs_to_test:
        _errors = []
        if not valid_outputs[o]:
            _errors.append(
                "output %s not allowed for conda-forge/%s" % (o, project)
            )
        if not valid_hashes[o]:
            _errors.append("output %s does not have a valid md5 checksum" % o)

        if len(_errors) > 0:
            errors.extend(_errors)
        else:
            valid[o] = True

    # this has to come last
    if win_only:
        for o in outputs_to_test:
            plat, _, _, _ = parse_conda_pkg(o)
            if plat != "win-64":
                valid[o] = False
                errors.append(
                    "output %s is not allowed for win-64-only copies" % o
                )

    return valid, errors<|MERGE_RESOLUTION|>--- conflicted
+++ resolved
@@ -310,14 +310,10 @@
         A dict keyed on output name with True if it is valid and False
         otherwise.
     """
-<<<<<<< HEAD
-    feedstock = project[:-len("-feedstock")]
-=======
     if project.endswith("-feedstock"):
         feedstock = project[:-len("-feedstock")]
     else:
         feedstock = project
->>>>>>> 4b7972d8
 
     valid = {o: False for o in outputs}
     made_commit = False
