from git import GitCommandError, Repo, Actor
from conda_build.metadata import MetaData
import github
import os
import re
import subprocess
from .utils import tmp_directory
from .linting import compute_lint_message, comment_on_pr, set_pr_status
from .update_teams import update_team
from .circle_ci import update_circle
from conda_smithy import __version__ as conda_smithy_version
import textwrap


pre = r"@conda-forge-(admin|linter)\s*[,:]?\s*"
COMMAND_PREFIX = re.compile(pre, re.I)
ADD_NOARCH_MSG = re.compile(pre + "please (add|make) `?noarch:? python`?", re.I)
RERENDER_MSG = re.compile(pre + "please re-?render", re.I)
LINT_MSG = re.compile(pre + "please (re-?)?lint", re.I)
UPDATE_TEAM_MSG = re.compile(pre + "please (update|refresh) (the )?team", re.I)
UPDATE_CIRCLECI_KEY_MSG = re.compile(pre + "please (update|refresh) (the )?circle", re.I)


def pr_comment(org_name, repo_name, issue_num, comment):
    if not COMMAND_PREFIX.search(comment):
        return
    gh = github.Github(os.environ['GH_TOKEN'])
    repo = gh.get_repo("{}/{}".format(org_name, repo_name))
    pr = repo.get_pull(int(issue_num))
    pr_detailed_comment(org_name, repo_name, pr.head.user.login, pr.head.repo.name, pr.head.ref, issue_num, comment)


def pr_detailed_comment(org_name, repo_name, pr_owner, pr_repo, pr_branch, pr_num, comment):
    is_staged_recipes = (repo_name == "staged-recipes")
    if not (repo_name.endswith("-feedstock") or is_staged_recipes):
        return

    pr_commands = [LINT_MSG]
    if not is_staged_recipes:
        pr_commands += [ADD_NOARCH_MSG, RERENDER_MSG]

    if not any(command.search(comment) for command in pr_commands):
        return

    with tmp_directory() as tmp_dir:
        feedstock_dir = os.path.join(tmp_dir, repo_name)
        repo_url = "https://{}@github.com/{}/{}.git".format(os.environ['GH_TOKEN'],
            pr_owner, pr_repo)
        repo = Repo.clone_from(repo_url, feedstock_dir, branch=pr_branch)

        if not is_staged_recipes:
            if ADD_NOARCH_MSG.search(comment):
                make_noarch(repo)
                rerender(repo, org_name, repo_name, pr_num)
            if RERENDER_MSG.search(comment):
                rerender(repo, org_name, repo_name, pr_num)
        if LINT_MSG.search(comment):
            relint(org_name, repo_name, pr_num)

        repo.remotes.origin.push()


def issue_comment(org_name, repo_name, issue_num, title, comment):
    if not repo_name.endswith("-feedstock"):
        return

    text = comment + title

    issue_commands = [UPDATE_TEAM_MSG, ADD_NOARCH_MSG, UPDATE_CIRCLECI_KEY_MSG,
                      RERENDER_MSG]
    send_pr_commands = [ADD_NOARCH_MSG, RERENDER_MSG]

    if not any(command.search(text) for command in issue_commands):
        return

    gh = github.Github(os.environ['GH_TOKEN'])
    repo = gh.get_repo("{}/{}".format(org_name, repo_name))
    issue = repo.get_issue(int(issue_num))

    if UPDATE_TEAM_MSG.search(text):
        update_team(org_name, repo_name)
        if UPDATE_TEAM_MSG.search(title):
            issue.edit(state="closed")
        message = textwrap.dedent("""
                Hi! This is the friendly automated conda-forge-webservice.

                I just wanted to let you know that I updated the team with maintainers from master.
                """)
        issue.create_comment(message)

    if UPDATE_CIRCLECI_KEY_MSG.search(text):
        update_circle(org_name, repo_name)
        if UPDATE_CIRCLECI_KEY_MSG.search(title):
            issue.edit(state="closed")
        message = textwrap.dedent("""
                Hi! This is the friendly automated conda-forge-webservice.

                I just wanted to let you know that I updated the circle-ci deploy key and followed the project.
                """)
        issue.create_comment(message)

    if any(command.search(text) for command in send_pr_commands):
        forked_user = gh.get_user().login
        forked_repo = gh.get_user().create_fork(repo)

        with tmp_directory() as tmp_dir:
            feedstock_dir = os.path.join(tmp_dir, repo_name)
            repo_url = "https://{}@github.com/{}/{}.git".format(
                os.environ['GH_TOKEN'], forked_user, repo_name)
            git_repo = Repo.clone_from(repo_url, feedstock_dir)
            forked_repo_branch = 'conda_forge_admin_{}'.format(issue_num)
            new_branch = git_repo.create_head(forked_repo_branch)
            new_branch.checkout()

            if ADD_NOARCH_MSG.search(text):
                make_noarch(git_repo)
<<<<<<< HEAD
                rerender(git_repo, issue_num)
                pr_title = "MNT: Add noarch: python"
                comment_msg = "made the recipe `noarch: python`"
                changed_anything = True  # make_noarch always adds a line
                to_close = ADD_NOARCH_MSG.search(title)
            elif RERENDER_MSG.search(text):
                changed_anything = rerender(git_repo, issue_num)
                pr_title = "MNT: rerender"
                comment_msg = "rerendered the recipe"
                to_close = RERENDER_MSG.search(title)

            if changed_anything:
=======
                rerender(git_repo, org_name, repo_name, issue_num)
>>>>>>> 930891c5
                git_repo.git.push("origin", forked_repo_branch)
                pr_message = textwrap.dedent("""
                        Hi! This is the friendly automated conda-forge-webservice.

                        I've {} as instructed #{}.

                        Here's a checklist to do before merging.
                        - [ ] Bump the build number if needed.
                        """.format(comment_msg, issue_num))

                if to_close:
                    pr_message += "\nFixes #{}".format(issue_num)

                pr = repo.create_pull(
                    pr_title, pr_message,
                    "master", "{}:{}".format(forked_user, forked_repo_branch))

                message = textwrap.dedent("""
                        Hi! This is the friendly automated conda-forge-webservice.

                        I just wanted to let you know that I {} in {}/{}#{}.
                        """.format(comment_msg, org_name, repo_name, pr.number))
                issue.create_comment(message)


def rerender(repo, org_name, repo_name, pr_num):
    subprocess.call(["conda", "smithy", "rerender"], cwd=repo.working_dir)
    if repo.is_dirty():
        author = Actor("conda-forge-admin", "pelson.pub+conda-forge@gmail.com")
        repo.index.commit("MNT: Re-rendered with conda-smithy {}".format(conda_smithy_version), author=author, committer=author)
        return True
    else:
        message = textwrap.dedent("""
                Hi! This is the friendly automated conda-forge-webservice.

                I rerendered the feedstock and it seems to be already up-to-date.
                """)
<<<<<<< HEAD
        repo.get_issue(pr_num).create_comment(message)
        return False
=======

        gh = github.Github(os.environ['GH_TOKEN'])
        gh_repo = gh.get_repo("{}/{}".format(org_name, repo_name))
        gh_repo.get_issue(pr_num).create_comment(message)
>>>>>>> 930891c5


def make_noarch(repo):
    meta_yaml = os.path.join(repo.working_dir, "recipe", "meta.yaml")
    with open(meta_yaml, 'r') as fh:
        lines = [line for line in fh]
    with open(meta_yaml, 'w') as fh:
        build_line = False
        for line in lines:
            if build_line:
                spaces = len(line) - len(line.lstrip())
                line = "{}noarch: python\n{}".format(" "*spaces, line)
            build_line = False
            if line.rstrip() == 'build:':
                build_line = True
            fh.write(line)
    repo.index.add([meta_yaml])
    author = Actor("conda-forge-admin", "pelson.pub+conda-forge@gmail.com")
    repo.index.commit("Add noarch:python option", author=author)


def relint(owner, repo_name, pr_num):
    pr = int(pr_num)
    lint_info = compute_lint_message(owner, repo_name, pr, repo_name == 'staged-recipes')
    if not lint_info:
        print('Linting was skipped.')
    else:
        msg = comment_on_pr(owner, repo_name, pr, lint_info['message'], force=True)
        set_pr_status(owner, repo_name, lint_info, target_url=msg.html_url)
<|MERGE_RESOLUTION|>--- conflicted
+++ resolved
@@ -114,8 +114,7 @@
 
             if ADD_NOARCH_MSG.search(text):
                 make_noarch(git_repo)
-<<<<<<< HEAD
-                rerender(git_repo, issue_num)
+                rerender(git_repo, org_name, repo_name, issue_num)
                 pr_title = "MNT: Add noarch: python"
                 comment_msg = "made the recipe `noarch: python`"
                 changed_anything = True  # make_noarch always adds a line
@@ -127,9 +126,6 @@
                 to_close = RERENDER_MSG.search(title)
 
             if changed_anything:
-=======
-                rerender(git_repo, org_name, repo_name, issue_num)
->>>>>>> 930891c5
                 git_repo.git.push("origin", forked_repo_branch)
                 pr_message = textwrap.dedent("""
                         Hi! This is the friendly automated conda-forge-webservice.
@@ -167,15 +163,10 @@
 
                 I rerendered the feedstock and it seems to be already up-to-date.
                 """)
-<<<<<<< HEAD
-        repo.get_issue(pr_num).create_comment(message)
-        return False
-=======
-
         gh = github.Github(os.environ['GH_TOKEN'])
         gh_repo = gh.get_repo("{}/{}".format(org_name, repo_name))
         gh_repo.get_issue(pr_num).create_comment(message)
->>>>>>> 930891c5
+        return False
 
 
 def make_noarch(repo):
