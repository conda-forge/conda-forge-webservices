from git import GitCommandError, Repo, Actor
from conda_build.metadata import MetaData
import github
import os
import re
import subprocess
from .utils import tmp_directory
from .linting import compute_lint_message, comment_on_pr, set_pr_status
from .update_teams import update_team
from .circle_ci import update_circle
from conda_smithy import __version__ as conda_smithy_version
import textwrap


pre = r"@conda-forge-(admin|linter)\s*[,:]?\s*"
COMMAND_PREFIX = re.compile(pre, re.I)
ADD_NOARCH_MSG = re.compile(pre + "please (add|make) `?noarch:? python`?", re.I)
RERENDER_MSG = re.compile(pre + "please re-?render", re.I)
LINT_MSG = re.compile(pre + "please (re-?)?lint", re.I)
UPDATE_TEAM_MSG = re.compile(pre + "please (update|refresh) (the )?team", re.I)
UPDATE_CIRCLECI_KEY_MSG = re.compile(pre + "please (update|refresh) (the )?circle", re.I)


def pr_comment(org_name, repo_name, issue_num, comment):
    if not COMMAND_PREFIX.search(comment):
        return
    gh = github.Github(os.environ['GH_TOKEN'])
    repo = gh.get_repo("{}/{}".format(org_name, repo_name))
    pr = repo.get_pull(int(issue_num))
    pr_detailed_comment(org_name, repo_name, pr.head.user.login, pr.head.repo.name, pr.head.ref, issue_num, comment)


def pr_detailed_comment(org_name, repo_name, pr_owner, pr_repo, pr_branch, pr_num, comment):
    is_staged_recipes = (repo_name == "staged-recipes")
    if not (repo_name.endswith("-feedstock") or is_staged_recipes):
        return

    pr_commands = [LINT_MSG]
    if not is_staged_recipes:
        pr_commands += [ADD_NOARCH_MSG, RERENDER_MSG]

    if not any(command.search(comment) for command in pr_commands):
        return

    with tmp_directory() as tmp_dir:
        feedstock_dir = os.path.join(tmp_dir, repo_name)
        repo_url = "https://{}@github.com/{}/{}.git".format(os.environ['GH_TOKEN'],
            pr_owner, pr_repo)
        repo = Repo.clone_from(repo_url, feedstock_dir, branch=pr_branch)

        if not is_staged_recipes:
            if ADD_NOARCH_MSG.search(comment):
                make_noarch(repo)
                rerender(repo, org_name, repo_name, pr_num)
            if RERENDER_MSG.search(comment):
                rerender(repo, org_name, repo_name, pr_num)
        if LINT_MSG.search(comment):
            relint(org_name, repo_name, pr_num)

        repo.remotes.origin.push()


def issue_comment(org_name, repo_name, issue_num, title, comment):
    if not repo_name.endswith("-feedstock"):
        return

    text = comment + title

    issue_commands = [UPDATE_TEAM_MSG, ADD_NOARCH_MSG, UPDATE_CIRCLECI_KEY_MSG,
                      RERENDER_MSG]
    send_pr_commands = [ADD_NOARCH_MSG, RERENDER_MSG]

    if not any(command.search(text) for command in issue_commands):
        return

    gh = github.Github(os.environ['GH_TOKEN'])
    repo = gh.get_repo("{}/{}".format(org_name, repo_name))
    issue = repo.get_issue(int(issue_num))

    if UPDATE_TEAM_MSG.search(text):
        update_team(org_name, repo_name)
        if UPDATE_TEAM_MSG.search(title):
            issue.edit(state="closed")
        message = textwrap.dedent("""
                Hi! This is the friendly automated conda-forge-webservice.

                I just wanted to let you know that I updated the team with maintainers from master.
                """)
        issue.create_comment(message)

    if UPDATE_CIRCLECI_KEY_MSG.search(text):
        update_circle(org_name, repo_name)
        if UPDATE_CIRCLECI_KEY_MSG.search(title):
            issue.edit(state="closed")
        message = textwrap.dedent("""
                Hi! This is the friendly automated conda-forge-webservice.

                I just wanted to let you know that I updated the circle-ci deploy key and followed the project.
                """)
        issue.create_comment(message)

    if any(command.search(text) for command in send_pr_commands):
        forked_user = gh.get_user().login
        forked_repo = gh.get_user().create_fork(repo)

        with tmp_directory() as tmp_dir:
            feedstock_dir = os.path.join(tmp_dir, repo_name)
            repo_url = "https://{}@github.com/{}/{}.git".format(
                os.environ['GH_TOKEN'], forked_user, repo_name)
            git_repo = Repo.clone_from(repo_url, feedstock_dir)
            forked_repo_branch = 'conda_forge_admin_{}'.format(issue_num)
            new_branch = git_repo.create_head(forked_repo_branch)
            new_branch.checkout()

            if ADD_NOARCH_MSG.search(text):
                make_noarch(git_repo)
                rerender(git_repo, org_name, repo_name, issue_num)
                pr_title = "MNT: Add noarch: python"
                comment_msg = "made the recipe `noarch: python`"
                changed_anything = True  # make_noarch always adds a line
                to_close = ADD_NOARCH_MSG.search(title)
            elif RERENDER_MSG.search(text):
                changed_anything = rerender(git_repo, org_name, repo_name, issue_num)
                pr_title = "MNT: rerender"
                comment_msg = "rerendered the recipe"
                to_close = RERENDER_MSG.search(title)

            if changed_anything:
                git_repo.git.push("origin", forked_repo_branch)
                pr_message = textwrap.dedent("""
                        Hi! This is the friendly automated conda-forge-webservice.

                        I've {} as instructed in #{}.

                        Here's a checklist to do before merging.
                        - [ ] Bump the build number if needed.
                        """.format(comment_msg, issue_num))

                if to_close:
                    pr_message += "\nFixes #{}".format(issue_num)

                pr = repo.create_pull(
                    pr_title, pr_message,
                    "master", "{}:{}".format(forked_user, forked_repo_branch))

                message = textwrap.dedent("""
                        Hi! This is the friendly automated conda-forge-webservice.

                        I just wanted to let you know that I {} in {}/{}#{}.
                        """.format(comment_msg, org_name, repo_name, pr.number))
                issue.create_comment(message)


def rerender(repo, org_name, repo_name, pr_num):
<<<<<<< HEAD
    subprocess.call(["conda", "smithy", "rerender"], cwd=repo.working_dir)
    if repo.is_dirty():
        author = Actor("conda-forge-admin", "pelson.pub+conda-forge@gmail.com")
        repo.index.commit("MNT: Re-rendered with conda-smithy {}".format(conda_smithy_version), author=author, committer=author)
        return True
    else:
=======
    curr_head = repo.active_branch.commit
    subprocess.call(["conda", "smithy", "rerender", "-c", "auto"], cwd=repo.working_dir)
    if repo.active_branch.commit == curr_head:
        # conda-smithy didn't do anything
>>>>>>> f5b191a7
        message = textwrap.dedent("""
                Hi! This is the friendly automated conda-forge-webservice.

                I rerendered the feedstock and it seems to be already up-to-date.
                """)
        gh = github.Github(os.environ['GH_TOKEN'])
        gh_repo = gh.get_repo("{}/{}".format(org_name, repo_name))
        gh_repo.get_issue(pr_num).create_comment(message)
        return False


def make_noarch(repo):
    meta_yaml = os.path.join(repo.working_dir, "recipe", "meta.yaml")
    with open(meta_yaml, 'r') as fh:
        lines = [line for line in fh]
    with open(meta_yaml, 'w') as fh:
        build_line = False
        for line in lines:
            if build_line:
                spaces = len(line) - len(line.lstrip())
                line = "{}noarch: python\n{}".format(" "*spaces, line)
            build_line = False
            if line.rstrip() == 'build:':
                build_line = True
            fh.write(line)
    repo.index.add([meta_yaml])
    author = Actor("conda-forge-admin", "pelson.pub+conda-forge@gmail.com")
    repo.index.commit("Add noarch:python option", author=author)


def relint(owner, repo_name, pr_num):
    pr = int(pr_num)
    lint_info = compute_lint_message(owner, repo_name, pr, repo_name == 'staged-recipes')
    if not lint_info:
        print('Linting was skipped.')
    else:
        msg = comment_on_pr(owner, repo_name, pr, lint_info['message'], force=True)
        set_pr_status(owner, repo_name, lint_info, target_url=msg.html_url)
<|MERGE_RESOLUTION|>--- conflicted
+++ resolved
@@ -152,28 +152,21 @@
 
 
 def rerender(repo, org_name, repo_name, pr_num):
-<<<<<<< HEAD
-    subprocess.call(["conda", "smithy", "rerender"], cwd=repo.working_dir)
-    if repo.is_dirty():
-        author = Actor("conda-forge-admin", "pelson.pub+conda-forge@gmail.com")
-        repo.index.commit("MNT: Re-rendered with conda-smithy {}".format(conda_smithy_version), author=author, committer=author)
-        return True
-    else:
-=======
     curr_head = repo.active_branch.commit
     subprocess.call(["conda", "smithy", "rerender", "-c", "auto"], cwd=repo.working_dir)
-    if repo.active_branch.commit == curr_head:
-        # conda-smithy didn't do anything
->>>>>>> f5b191a7
-        message = textwrap.dedent("""
-                Hi! This is the friendly automated conda-forge-webservice.
+    if repo.active_branch.commit != curr_head:
+        return True
 
-                I rerendered the feedstock and it seems to be already up-to-date.
-                """)
-        gh = github.Github(os.environ['GH_TOKEN'])
-        gh_repo = gh.get_repo("{}/{}".format(org_name, repo_name))
-        gh_repo.get_issue(pr_num).create_comment(message)
-        return False
+    # conda-smithy didn't do anything
+    message = textwrap.dedent("""
+            Hi! This is the friendly automated conda-forge-webservice.
+
+            I rerendered the feedstock and it seems to be already up-to-date.
+            """)
+    gh = github.Github(os.environ['GH_TOKEN'])
+    gh_repo = gh.get_repo("{}/{}".format(org_name, repo_name))
+    gh_repo.get_issue(pr_num).create_comment(message)
+    return False
 
 
 def make_noarch(repo):
