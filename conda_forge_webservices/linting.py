--- conflicted
+++ resolved
@@ -39,6 +39,7 @@
     all_pass = True
     messages = []
     hints = []
+    hints_found = False
 
     # Exclude some things from our list of recipes.
     # Sort the recipes for consistent linting order (which glob doesn't give us).
@@ -60,6 +61,7 @@
             messages.append(hint)
             # also add it to hints so that the PR is marked as mixed
             hints.append(hint)
+            hints_found = True
             continue
 
         try:
@@ -88,6 +90,7 @@
                 )
             )
         if hints:
+            hints_found = True
             messages.append(
                 "\nFor **{}**:\n\n{}".format(
                     rel_path, "\n".join(f" * {hint}" for hint in hints)
@@ -132,7 +135,7 @@
             Please ping the 'conda-forge/core' team (using the @ notation in a comment) if you believe this is a bug.
             """)  # noqa
         status = "no recipes"
-    elif all_pass and len(hints):
+    elif all_pass and hints_found:
         message = mixed
         status = "mixed"
     elif all_pass:
@@ -231,103 +234,13 @@
 
         # Get the list of recipes and prep for linting.
         ref_merge.checkout(force=True)
-<<<<<<< HEAD
-        recipes = find_recipes(tmp_dir)
-        all_pass = True
-        messages = []
-        hints_found = True
-
-        # Exclude some things from our list of recipes.
-        # Sort the recipes for consistent linting order (which glob doesn't give us).
-        pr_recipes = sorted(set(recipes) - set(base_recipes))
-
-        rel_pr_recipes = []
-        for recipe_dir in pr_recipes:
-            rel_path = os.path.relpath(recipe_dir, tmp_dir)
-            rel_pr_recipes.append(rel_path)
-            try:
-                lints, hints = conda_smithy.lint_recipe.main(
-                    recipe_dir, conda_forge=True, return_hints=True)
-
-            except Exception as err:
-                import traceback
-                LOGGER.warning('LINTING ERROR: %s', repr(err))
-                LOGGER.warning('LINTING ERROR TRACEBACK: %s', traceback.format_exc())
-                lints = [
-                    "Failed to even lint the recipe, probably because "
-                    "of a conda-smithy bug :cry:. "
-                    "This likely indicates a problem in your `meta.yaml`, though. "
-                    "To get a traceback to help figure out what's going on, "
-                    "install conda-smithy "
-                    "and run `conda smithy recipe-lint .` from the recipe directory. "]
-            if lints:
-                all_pass = False
-                messages.append("\nFor **{}**:\n\n{}".format(
-                    rel_path,
-                    '\n'.join(' * {}'.format(lint) for lint in lints)))
-            if hints:
-                hints_found = True
-                messages.append("\nFor **{}**:\n\n{}".format(
-                    rel_path,
-                    '\n'.join(' * {}'.format(hint) for hint in hints)))
-=======
->>>>>>> d8cb29ea
 
         message, status = lint_all_recipes(Path(tmp_dir.name), base_recipes)
     finally:
         # Remove the environment variable if it was set in this function
         os.environ.pop("STAGED_RECIPES_PR_NUMBER", None)
 
-<<<<<<< HEAD
-        if tmp_dir is not None:
-            shutil.rmtree(tmp_dir)
-
-    # Put the recipes in the form "```recipe/a```, ```recipe/b```".
-    recipe_code_blocks = ', '.join('```{}```'.format(r) for r in rel_pr_recipes)
-
-    good = textwrap.dedent("""
-    Hi! This is the friendly automated conda-forge-linting service.
-
-    I just wanted to let you know that I linted all conda-recipes in your PR ({}) and found it was in an excellent condition.
-
-    """.format(recipe_code_blocks))  # noqa
-
-    mixed = good + textwrap.dedent("""
-    I do have some suggestions for making it better though...
-
-    {}
-    """).format('\n'.join(messages))
-
-    bad = textwrap.dedent("""
-    Hi! This is the friendly automated conda-forge-linting service.
-
-    I wanted to let you know that I linted all conda-recipes in your PR ({}) and found some lint.
-
-    Here's what I've got...
-
-    {{}}
-    """.format(recipe_code_blocks)).format('\n'.join(messages))   # noqa
-
-    if not pr_recipes:
-        message = textwrap.dedent("""
-            Hi! This is the friendly automated conda-forge-linting service.
-
-            I was trying to look for recipes to lint for you, but couldn't find any.
-            Please ping the 'conda-forge/core' team (using the @ notation in a comment) if you believe this is a bug.
-            """)  # noqa
-        status = 'no recipes'
-    elif all_pass and hints_found:
-        message = mixed
-        status = 'mixed'
-    elif all_pass:
-        message = good
-        status = 'good'
-    else:
-        message = bad
-        status = 'bad'
-=======
         tmp_dir.cleanup()
->>>>>>> d8cb29ea
 
     pull_request = remote_repo.get_pull(pr_id)
     if pull_request.state == "open":
